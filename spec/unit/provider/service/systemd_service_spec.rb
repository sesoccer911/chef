#
# Author:: Stephen Haynes (<sh@nomitor.com>)
# Copyright:: Copyright (c) 2011 Opscode, Inc.
# License:: Apache License, Version 2.0
#
# Licensed under the Apache License, Version 2.0 (the "License");
# you may not use this file except in compliance with the License.
# You may obtain a copy of the License at
#
#     http://www.apache.org/licenses/LICENSE-2.0
#
# Unless required by applicable law or agreed to in writing, software
# distributed under the License is distributed on an "AS IS" BASIS,
# WITHOUT WARRANTIES OR CONDITIONS OF ANY KIND, either express or implied.
# See the License for the specific language governing permissions and
# limitations under the License.
#

require 'spec_helper'

describe Chef::Provider::Service::Systemd do

  let(:node) { Chef::Node.new }

  let(:events) { Chef::EventDispatch::Dispatcher.new }

  let(:run_context) { Chef::RunContext.new(node, {}, events) }

  let(:service_name) { "rsyslog.service" }

  let(:new_resource) { Chef::Resource::Service.new(service_name) }

  let(:provider) { Chef::Provider::Service::Systemd.new(new_resource, run_context) }

  let(:shell_out_success) do
    double('shell_out_with_systems_locale', :exitstatus => 0, :error? => false)
  end

  let(:shell_out_failure) do
    double('shell_out_with_systems_locale', :exitstatus => 1, :error? => true)
  end

  let(:current_resource) { Chef::Resource::Service.new(service_name) }

  before(:each) do
    allow(Chef::Resource::Service).to receive(:new).with(service_name).and_return(current_resource)
  end

  describe "load_current_resource" do

    before(:each) do
      allow(provider).to receive(:is_active?).and_return(false)
      allow(provider).to receive(:is_enabled?).and_return(false)
    end

    it "should create a current resource with the name of the new resource" do
      expect(Chef::Resource::Service).to receive(:new).with(new_resource.name).and_return(current_resource)
      provider.load_current_resource
    end

    it "should set the current resources service name to the new resources service name" do
      provider.load_current_resource
      expect(current_resource.service_name).to eql(service_name)
    end

    it "should check if the service is running" do
      expect(provider).to receive(:is_active?)
      provider.load_current_resource
    end

    it "should set running to true if the service is running" do
      allow(provider).to receive(:is_active?).and_return(true)
      provider.load_current_resource
      expect(current_resource.running).to be true
    end

    it "should set running to false if the service is not running" do
      allow(provider).to receive(:is_active?).and_return(false)
      provider.load_current_resource
      expect(current_resource.running).to be false
    end

    describe "when a status command has been specified" do
      before do
        allow(new_resource).to receive(:status_command).and_return("/bin/chefhasmonkeypants status")
      end

      it "should run the services status command if one has been specified" do
        allow(provider).to receive(:shell_out).and_return(shell_out_success)
        provider.load_current_resource
        expect(current_resource.running).to be true
      end

      it "should run the services status command if one has been specified and properly set status check state" do
        allow(provider).to receive(:shell_out).with("/bin/chefhasmonkeypants status").and_return(shell_out_success)
        provider.load_current_resource
        expect(provider.status_check_success).to be true
      end

      it "should set running to false if a status command fails" do
        allow(provider).to receive(:shell_out).and_return(shell_out_failure)
        provider.load_current_resource
        expect(current_resource.running).to be false
      end

      it "should update state to indicate status check failed when a status command fails" do
        allow(provider).to receive(:shell_out).and_return(shell_out_failure)
        provider.load_current_resource
        expect(provider.status_check_success).to be false
      end
    end

    it "should check if the service is enabled" do
      expect(provider).to receive(:is_enabled?)
      provider.load_current_resource
    end

    it "should set enabled to true if the service is enabled" do
      allow(provider).to receive(:is_enabled?).and_return(true)
      provider.load_current_resource
      expect(current_resource.enabled).to be true
    end

    it "should set enabled to false if the service is not enabled" do
      allow(provider).to receive(:is_enabled?).and_return(false)
      provider.load_current_resource
      expect(current_resource.enabled).to be false
    end

    it "should return the current resource" do
      expect(provider.load_current_resource).to eql(current_resource)
    end
  end

  def setup_current_resource
    provider.current_resource = current_resource
    current_resource.service_name(service_name)
  end
<<<<<<< HEAD

  %w{/usr/bin/systemctl /bin/systemctl}.each do |systemctl_path|
    describe "when systemctl path is #{systemctl_path}" do
      before(:each) do
        setup_current_resource
        allow(provider).to receive(:which).with("systemctl").and_return(systemctl_path)
      end

      describe "start and stop service" do

        it "should call the start command if one is specified" do
          allow(new_resource).to receive(:start_command).and_return("/sbin/rsyslog startyousillysally")
          expect(provider).to receive(:shell_out_with_systems_locale!).with("/sbin/rsyslog startyousillysally")
          provider.start_service
        end

        it "should call '#{systemctl_path} start service_name' if no start command is specified" do
          expect(provider).to receive(:shell_out_with_systems_locale!).with("#{systemctl_path} start #{service_name}").and_return(shell_out_success)
          provider.start_service
        end

        it "should not call '#{systemctl_path} start service_name' if it is already running" do
          current_resource.running(true)
          expect(provider).not_to receive(:shell_out_with_systems_locale!).with("#{systemctl_path} start #{service_name}")
          provider.start_service
        end

        it "should call the restart command if one is specified" do
          current_resource.running(true)
          allow(new_resource).to receive(:restart_command).and_return("/sbin/rsyslog restartyousillysally")
          expect(provider).to receive(:shell_out_with_systems_locale!).with("/sbin/rsyslog restartyousillysally")
          provider.restart_service
        end

        it "should call '#{systemctl_path} restart service_name' if no restart command is specified" do
          current_resource.running(true)
          expect(provider).to receive(:shell_out_with_systems_locale!).with("#{systemctl_path} restart #{service_name}").and_return(shell_out_success)
          provider.restart_service
        end

        describe "reload service" do
          context "when a reload command is specified" do
            it "should call the reload command" do
              current_resource.running(true)
              allow(new_resource).to receive(:reload_command).and_return("/sbin/rsyslog reloadyousillysally")
              expect(provider).to receive(:shell_out_with_systems_locale!).with("/sbin/rsyslog reloadyousillysally")
              provider.reload_service
            end
          end

          context "when a reload command is not specified" do
            it "should call '#{systemctl_path} reload service_name' if the service is running" do
              current_resource.running(true)
              expect(provider).to receive(:shell_out_with_systems_locale!).with("#{systemctl_path} reload #{service_name}").and_return(shell_out_success)
              provider.reload_service
            end

            it "should start the service if the service is not running" do
              current_resource.running(false)
              expect(provider).to receive(:start_service).and_return(true)
              provider.reload_service
            end
          end
        end

        it "should call the stop command if one is specified" do
          current_resource.running(true)
          allow(new_resource).to receive(:stop_command).and_return("/sbin/rsyslog stopyousillysally")
          expect(provider).to receive(:shell_out_with_systems_locale!).with("/sbin/rsyslog stopyousillysally")
          provider.stop_service
        end

        it "should call '#{systemctl_path} stop service_name' if no stop command is specified" do
          current_resource.running(true)
          expect(provider).to receive(:shell_out_with_systems_locale!).with("#{systemctl_path} stop #{service_name}").and_return(shell_out_success)
          provider.stop_service
        end

        it "should not call '#{systemctl_path} stop service_name' if it is already stopped" do
          current_resource.running(false)
          expect(provider).not_to receive(:shell_out_with_systems_locale!).with("#{systemctl_path} stop #{service_name}")
          provider.stop_service
        end
      end

      describe "enable and disable service" do
        before(:each) do
          provider.current_resource = current_resource
          current_resource.service_name(service_name)
          allow(provider).to receive(:which).with("systemctl").and_return("#{systemctl_path}")
        end

        it "should call '#{systemctl_path} enable service_name' to enable the service" do
          expect(provider).to receive(:shell_out!).with("#{systemctl_path} enable #{service_name}").and_return(shell_out_success)
          provider.enable_service
        end

        it "should call '#{systemctl_path} disable service_name' to disable the service" do
          expect(provider).to receive(:shell_out!).with("#{systemctl_path} disable #{service_name}").and_return(shell_out_success)
          provider.disable_service
        end
      end

      describe "is_active?" do
        before(:each) do
          provider.current_resource = current_resource
          current_resource.service_name(service_name)
          allow(provider).to receive(:which).with("systemctl").and_return("#{systemctl_path}")
        end

        it "should return true if '#{systemctl_path} is-active service_name' returns 0" do
          expect(provider).to receive(:shell_out).with("#{systemctl_path} is-active #{service_name} --quiet").and_return(shell_out_success)
          expect(provider.is_active?).to be true
        end

        it "should return false if '#{systemctl_path} is-active service_name' returns anything except 0" do
          expect(provider).to receive(:shell_out).with("#{systemctl_path} is-active #{service_name} --quiet").and_return(shell_out_failure)
          expect(provider.is_active?).to be false
        end
      end

      it "should return true if '#{systemctl_path} is-enabled service_name' returns 0" do
        expect(provider).to receive(:shell_out).with("#{systemctl_path} is-enabled #{service_name} --quiet").and_return(shell_out_success)
        expect(provider.is_enabled?).to be true
      end

      it "should return false if '#{systemctl_path} is-enabled service_name' returns anything except 0" do
        expect(provider).to receive(:shell_out).with("#{systemctl_path} is-enabled #{service_name} --quiet").and_return(shell_out_failure)
        expect(provider.is_enabled?).to be false
=======

  %w{/usr/bin/systemctl /bin/systemctl}.each do |systemctl_path|
    describe "when systemctl path is #{systemctl_path}" do
      before(:each) do
        setup_current_resource
        allow(provider).to receive(:which).with("systemctl").and_return(systemctl_path)
      end

      describe "start and stop service" do

        it "should call the start command if one is specified" do
          allow(new_resource).to receive(:start_command).and_return("/sbin/rsyslog startyousillysally")
          expect(provider).to receive(:shell_out_with_systems_locale!).with("/sbin/rsyslog startyousillysally")
          provider.start_service
        end

        it "should call '#{systemctl_path} start service_name' if no start command is specified" do
          expect(provider).to receive(:shell_out_with_systems_locale!).with("#{systemctl_path} start #{service_name}").and_return(shell_out_success)
          provider.start_service
        end

        it "should not call '#{systemctl_path} start service_name' if it is already running" do
          current_resource.running(true)
          expect(provider).not_to receive(:shell_out_with_systems_locale!).with("#{systemctl_path} start #{service_name}")
          provider.start_service
        end

        it "should call the restart command if one is specified" do
          current_resource.running(true)
          allow(new_resource).to receive(:restart_command).and_return("/sbin/rsyslog restartyousillysally")
          expect(provider).to receive(:shell_out_with_systems_locale!).with("/sbin/rsyslog restartyousillysally")
          provider.restart_service
        end

        it "should call '#{systemctl_path} restart service_name' if no restart command is specified" do
          current_resource.running(true)
          expect(provider).to receive(:shell_out_with_systems_locale!).with("#{systemctl_path} restart #{service_name}").and_return(shell_out_success)
          provider.restart_service
        end

        describe "reload service" do
          context "when a reload command is specified" do
            it "should call the reload command" do
              current_resource.running(true)
              allow(new_resource).to receive(:reload_command).and_return("/sbin/rsyslog reloadyousillysally")
              expect(provider).to receive(:shell_out_with_systems_locale!).with("/sbin/rsyslog reloadyousillysally")
              provider.reload_service
            end
          end

          context "when a reload command is not specified" do
            it "should call '#{systemctl_path} reload service_name' if the service is running" do
              current_resource.running(true)
              expect(provider).to receive(:shell_out_with_systems_locale!).with("#{systemctl_path} reload #{service_name}").and_return(shell_out_success)
              provider.reload_service
            end

            it "should start the service if the service is not running" do
              current_resource.running(false)
              expect(provider).to receive(:start_service).and_return(true)
              provider.reload_service
            end
          end
        end

        it "should call the stop command if one is specified" do
          current_resource.running(true)
          allow(new_resource).to receive(:stop_command).and_return("/sbin/rsyslog stopyousillysally")
          expect(provider).to receive(:shell_out_with_systems_locale!).with("/sbin/rsyslog stopyousillysally")
          provider.stop_service
        end

        it "should call '#{systemctl_path} stop service_name' if no stop command is specified" do
          current_resource.running(true)
          expect(provider).to receive(:shell_out_with_systems_locale!).with("#{systemctl_path} stop #{service_name}").and_return(shell_out_success)
          provider.stop_service
        end

        it "should not call '#{systemctl_path} stop service_name' if it is already stopped" do
          current_resource.running(false)
          expect(provider).not_to receive(:shell_out_with_systems_locale!).with("#{systemctl_path} stop #{service_name}")
          provider.stop_service
        end
      end

      describe "enable and disable service" do
        before(:each) do
          provider.current_resource = current_resource
          current_resource.service_name(service_name)
          allow(provider).to receive(:which).with("systemctl").and_return("#{systemctl_path}")
        end

        it "should call '#{systemctl_path} enable service_name' to enable the service" do
          expect(provider).to receive(:shell_out!).with("#{systemctl_path} enable #{service_name}").and_return(shell_out_success)
          provider.enable_service
        end

        it "should call '#{systemctl_path} disable service_name' to disable the service" do
          expect(provider).to receive(:shell_out!).with("#{systemctl_path} disable #{service_name}").and_return(shell_out_success)
          provider.disable_service
        end
      end

      describe "is_active?" do
        before(:each) do
          provider.current_resource = current_resource
          current_resource.service_name(service_name)
          allow(provider).to receive(:which).with("systemctl").and_return("#{systemctl_path}")
        end

        it "should return true if '#{systemctl_path} is-active service_name' returns 0" do
          expect(provider).to receive(:shell_out).with("#{systemctl_path} is-active #{service_name} --quiet").and_return(shell_out_success)
          expect(provider.is_active?).to be true
        end

        it "should return false if '#{systemctl_path} is-active service_name' returns anything except 0" do
          expect(provider).to receive(:shell_out).with("#{systemctl_path} is-active #{service_name} --quiet").and_return(shell_out_failure)
          expect(provider.is_active?).to be false
        end
      end

      describe "is_enabled?" do
        before(:each) do
          provider.current_resource = current_resource
          current_resource.service_name(service_name)
          allow(provider).to receive(:which).with("systemctl").and_return("#{systemctl_path}")
        end

        it "should return true if '#{systemctl_path} is-enabled service_name' returns 0" do
          expect(provider).to receive(:shell_out).with("#{systemctl_path} is-enabled #{service_name} --quiet").and_return(shell_out_success)
          expect(provider.is_enabled?).to be true
        end

        it "should return false if '#{systemctl_path} is-enabled service_name' returns anything except 0" do
          expect(provider).to receive(:shell_out).with("#{systemctl_path} is-enabled #{service_name} --quiet").and_return(shell_out_failure)
          expect(provider.is_enabled?).to be false
        end
>>>>>>> a7f5c929
      end
    end
  end
end<|MERGE_RESOLUTION|>--- conflicted
+++ resolved
@@ -136,7 +136,6 @@
     provider.current_resource = current_resource
     current_resource.service_name(service_name)
   end
-<<<<<<< HEAD
 
   %w{/usr/bin/systemctl /bin/systemctl}.each do |systemctl_path|
     describe "when systemctl path is #{systemctl_path}" do
@@ -258,136 +257,6 @@
         end
       end
 
-      it "should return true if '#{systemctl_path} is-enabled service_name' returns 0" do
-        expect(provider).to receive(:shell_out).with("#{systemctl_path} is-enabled #{service_name} --quiet").and_return(shell_out_success)
-        expect(provider.is_enabled?).to be true
-      end
-
-      it "should return false if '#{systemctl_path} is-enabled service_name' returns anything except 0" do
-        expect(provider).to receive(:shell_out).with("#{systemctl_path} is-enabled #{service_name} --quiet").and_return(shell_out_failure)
-        expect(provider.is_enabled?).to be false
-=======
-
-  %w{/usr/bin/systemctl /bin/systemctl}.each do |systemctl_path|
-    describe "when systemctl path is #{systemctl_path}" do
-      before(:each) do
-        setup_current_resource
-        allow(provider).to receive(:which).with("systemctl").and_return(systemctl_path)
-      end
-
-      describe "start and stop service" do
-
-        it "should call the start command if one is specified" do
-          allow(new_resource).to receive(:start_command).and_return("/sbin/rsyslog startyousillysally")
-          expect(provider).to receive(:shell_out_with_systems_locale!).with("/sbin/rsyslog startyousillysally")
-          provider.start_service
-        end
-
-        it "should call '#{systemctl_path} start service_name' if no start command is specified" do
-          expect(provider).to receive(:shell_out_with_systems_locale!).with("#{systemctl_path} start #{service_name}").and_return(shell_out_success)
-          provider.start_service
-        end
-
-        it "should not call '#{systemctl_path} start service_name' if it is already running" do
-          current_resource.running(true)
-          expect(provider).not_to receive(:shell_out_with_systems_locale!).with("#{systemctl_path} start #{service_name}")
-          provider.start_service
-        end
-
-        it "should call the restart command if one is specified" do
-          current_resource.running(true)
-          allow(new_resource).to receive(:restart_command).and_return("/sbin/rsyslog restartyousillysally")
-          expect(provider).to receive(:shell_out_with_systems_locale!).with("/sbin/rsyslog restartyousillysally")
-          provider.restart_service
-        end
-
-        it "should call '#{systemctl_path} restart service_name' if no restart command is specified" do
-          current_resource.running(true)
-          expect(provider).to receive(:shell_out_with_systems_locale!).with("#{systemctl_path} restart #{service_name}").and_return(shell_out_success)
-          provider.restart_service
-        end
-
-        describe "reload service" do
-          context "when a reload command is specified" do
-            it "should call the reload command" do
-              current_resource.running(true)
-              allow(new_resource).to receive(:reload_command).and_return("/sbin/rsyslog reloadyousillysally")
-              expect(provider).to receive(:shell_out_with_systems_locale!).with("/sbin/rsyslog reloadyousillysally")
-              provider.reload_service
-            end
-          end
-
-          context "when a reload command is not specified" do
-            it "should call '#{systemctl_path} reload service_name' if the service is running" do
-              current_resource.running(true)
-              expect(provider).to receive(:shell_out_with_systems_locale!).with("#{systemctl_path} reload #{service_name}").and_return(shell_out_success)
-              provider.reload_service
-            end
-
-            it "should start the service if the service is not running" do
-              current_resource.running(false)
-              expect(provider).to receive(:start_service).and_return(true)
-              provider.reload_service
-            end
-          end
-        end
-
-        it "should call the stop command if one is specified" do
-          current_resource.running(true)
-          allow(new_resource).to receive(:stop_command).and_return("/sbin/rsyslog stopyousillysally")
-          expect(provider).to receive(:shell_out_with_systems_locale!).with("/sbin/rsyslog stopyousillysally")
-          provider.stop_service
-        end
-
-        it "should call '#{systemctl_path} stop service_name' if no stop command is specified" do
-          current_resource.running(true)
-          expect(provider).to receive(:shell_out_with_systems_locale!).with("#{systemctl_path} stop #{service_name}").and_return(shell_out_success)
-          provider.stop_service
-        end
-
-        it "should not call '#{systemctl_path} stop service_name' if it is already stopped" do
-          current_resource.running(false)
-          expect(provider).not_to receive(:shell_out_with_systems_locale!).with("#{systemctl_path} stop #{service_name}")
-          provider.stop_service
-        end
-      end
-
-      describe "enable and disable service" do
-        before(:each) do
-          provider.current_resource = current_resource
-          current_resource.service_name(service_name)
-          allow(provider).to receive(:which).with("systemctl").and_return("#{systemctl_path}")
-        end
-
-        it "should call '#{systemctl_path} enable service_name' to enable the service" do
-          expect(provider).to receive(:shell_out!).with("#{systemctl_path} enable #{service_name}").and_return(shell_out_success)
-          provider.enable_service
-        end
-
-        it "should call '#{systemctl_path} disable service_name' to disable the service" do
-          expect(provider).to receive(:shell_out!).with("#{systemctl_path} disable #{service_name}").and_return(shell_out_success)
-          provider.disable_service
-        end
-      end
-
-      describe "is_active?" do
-        before(:each) do
-          provider.current_resource = current_resource
-          current_resource.service_name(service_name)
-          allow(provider).to receive(:which).with("systemctl").and_return("#{systemctl_path}")
-        end
-
-        it "should return true if '#{systemctl_path} is-active service_name' returns 0" do
-          expect(provider).to receive(:shell_out).with("#{systemctl_path} is-active #{service_name} --quiet").and_return(shell_out_success)
-          expect(provider.is_active?).to be true
-        end
-
-        it "should return false if '#{systemctl_path} is-active service_name' returns anything except 0" do
-          expect(provider).to receive(:shell_out).with("#{systemctl_path} is-active #{service_name} --quiet").and_return(shell_out_failure)
-          expect(provider.is_active?).to be false
-        end
-      end
-
       describe "is_enabled?" do
         before(:each) do
           provider.current_resource = current_resource
@@ -404,7 +273,6 @@
           expect(provider).to receive(:shell_out).with("#{systemctl_path} is-enabled #{service_name} --quiet").and_return(shell_out_failure)
           expect(provider.is_enabled?).to be false
         end
->>>>>>> a7f5c929
       end
     end
   end
