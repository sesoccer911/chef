--- conflicted
+++ resolved
@@ -1,13 +1,6 @@
 require 'fcntl'
 require 'chef/mixin/shell_out'
 
-<<<<<<< HEAD
-
-class ShellHelpers
-  extend Chef::Mixin::ShellOut
-end
-=======
->>>>>>> a7f5c929
 
 class ShellHelpers
   extend Chef::Mixin::ShellOut
